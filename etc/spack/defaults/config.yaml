--- conflicted
+++ resolved
@@ -61,14 +61,9 @@
   # `spack clean -a`, so it is important that the specified directory uniquely
   # identifies Spack staging to avoid accidentally wiping out non-Spack work.
   build_stage:
-<<<<<<< HEAD
-    - $tempdir
-    - ~/.spack/var/spack/stage
-=======
     - $tempdir/$user/spack-stage
     - ~/.spack/stage
   # - $spack/var/spack/stage
->>>>>>> 5397606b
 
 
   # Cache directory for already downloaded source tarballs and archived
