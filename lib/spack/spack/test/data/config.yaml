--- conflicted
+++ resolved
@@ -5,16 +5,9 @@
   - $spack/lib/spack/spack/test/data/templates
   - $spack/lib/spack/spack/test/data/templates_again
   build_stage:
-<<<<<<< HEAD
-  - $tempdir
-  - /nfs/tmp2/$user
-  - $spack/var/spack/stage
-  source_cache: ~/.spack/var/spack/cache
-=======
   - $tempdir/$user/spack-stage
   - ~/.spack/stage
-  source_cache: $spack/var/spack/cache
->>>>>>> 5397606b
+  source_cache: ~/.spack/var/spack/cache
   misc_cache: ~/.spack/cache
   verify_ssl: true
   checksum: true
